--- conflicted
+++ resolved
@@ -3,47 +3,16 @@
     ControlInterface,
     SimulationHandler,
     SimulationState,
-    UUIDKey,
 )
 
-<<<<<<< HEAD
 from ._build_multi_body_systems import BodyToMultiBodySystemMapping
 from ._modular_robot_control_interface_impl import ModularRobotControlInterfaceImpl
 from ._modular_robot_sensor_state_impl import ModularRobotSensorStateImpl
-=======
-
-class _ModularRobotControlInterfaceImpl(ModularRobotControlInterface):
-    _simulation_control: ControlInterface
-    _joint_mapping: dict[UUIDKey[ActiveHinge], JointHinge]
-
-    def __init__(
-        self,
-        simulation_control: ControlInterface,
-        joint_mapping: dict[UUIDKey[ActiveHinge], JointHinge],
-    ) -> None:
-        self._simulation_control = simulation_control
-        self._joint_mapping = joint_mapping
-
-    def set_active_hinge_target(self, active_hinge: ActiveHinge, target: float) -> None:
-        self._simulation_control.set_joint_hinge_position_target(
-            self._joint_mapping[UUIDKey(active_hinge)], target
-        )
->>>>>>> efb31a8f
-
 
 class ModularRobotSimulationHandler(SimulationHandler):
     """Implements the simulation handler for a modular robot scene."""
 
-<<<<<<< HEAD
     _brains: list[tuple[BrainInstance, BodyToMultiBodySystemMapping]]
-=======
-    _brains: list[
-        tuple[
-            BrainInstance,
-            dict[UUIDKey[ActiveHinge], JointHinge],
-        ]
-    ]
->>>>>>> efb31a8f
 
     def __init__(self) -> None:
         """Initialize this object."""
@@ -52,11 +21,7 @@
     def add_robot(
         self,
         brain_instance: BrainInstance,
-<<<<<<< HEAD
         body_to_multi_body_system_mapping: BodyToMultiBodySystemMapping,
-=======
-        joint_mapping: dict[UUIDKey[ActiveHinge], JointHinge],
->>>>>>> efb31a8f
     ) -> None:
         """
         Add a brain that will control a robot during simulation.
