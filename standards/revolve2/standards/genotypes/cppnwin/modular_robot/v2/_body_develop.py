from dataclasses import dataclass
from queue import Queue
from typing import Any

import matplotlib.pyplot as plt
import multineat
import numpy as np
from numpy.typing import NDArray
from pyrr import Quaternion, Vector3

from revolve2.modular_robot.body import AttachmentPoint, Module
from revolve2.modular_robot.body.v2 import ActiveHingeV2, BodyV2, BrickV2


@dataclass
class __Module:
    position: Vector3[np.int_]
    forward: Vector3[np.int_]
    up: Vector3[np.int_]
    chain_length: int
    module_reference: Module


def develop(
    genotype: multineat.Genome,
    visualize: bool = False,  # Add a flag to control visualization
) -> BodyV2:
    """
    Develop a CPPNWIN genotype into a modular robot body with optional step-by-step visualization.

    It is important that the genotype was created using a compatible function.

    :param genotype: The genotype to create the body from.
    :param visualize: Whether to visualize the body development process.
    :returns: The created body.
    """
    max_parts = 20  # Determine the maximum parts available for a robot's body.
    body_net = (
        multineat.NeuralNetwork()
    )  # Instantiate the CPPN network for body construction.
<<<<<<< HEAD
    genotype.BuildCPPN(body_net)  # Build the CPPN from the genotype of the robot.
=======
    genotype.BuildPhenotype(body_net)  # Build the CPPN from the genotype of the robot.
>>>>>>> 4e58ffa0
    to_explore: Queue[__Module] = Queue()  # Queue used to build the robot.
    grid = np.zeros(
        shape=(max_parts * 2 + 1, max_parts * 2 + 1, max_parts * 2 + 1), dtype=np.uint8
    )
    body = BodyV2()

    core_position = Vector3(
        [max_parts + 1, max_parts + 1, max_parts + 1], dtype=np.int_
    )
    grid[tuple(core_position)] = 1
    part_count = 1

    for attachment_face in body.core_v2.attachment_faces.values():
        to_explore.put(
            __Module(
                core_position,
                Vector3([0, -1, 0]),
                Vector3([0, 0, 1]),
                0,
                attachment_face,
            )
        )

    # Prepare for visualization if enabled
    if visualize:
        fig = plt.figure()
        ax = fig.add_subplot(111, projection="3d")
        plt.show(block=False)

    while not to_explore.empty():
        module = to_explore.get()

        for attachment_point_tuple in module.module_reference.attachment_points.items():
            if part_count < max_parts:
                child = __add_child(body_net, module, attachment_point_tuple, grid)
                if child is not None:
                    to_explore.put(child)
                    part_count += 1
                    if visualize:
                        __visualize_structure(grid, ax)

    if visualize:
        plt.pause(0.001)  # Allow the plot to update smoothly

    return body


def __evaluate_cppn(
    body_net: multineat.NeuralNetwork,
    position: Vector3[np.int_],
    chain_length: int,
) -> tuple[Any, float]:
    """
    Get module type and orientation from a multineat CPPN network.

    :param body_net: The CPPN network.
    :param position: Position of the module.
    :param chain_length: Tree distance of the module from the core.
    :returns: (module type, angle)
    """
    x, y, z = position
    assert isinstance(
        x, np.int_
    ), f"Error: The position is not of type int. Type: {type(x)}."
    body_net.Input([1.0, x, y, z, chain_length])  # 1.0 is the bias input
    body_net.ActivateAllLayers()
    outputs = body_net.Output()

    """We select the module type for the current position using the first output of the CPPN network."""
    types = [None, BrickV2, ActiveHingeV2]
    target_idx = max(0, int(outputs[0] * len(types) - 1e-6))
    module_type = types[target_idx]

    """
    Here we get the rotation of the module from the second output of the CPPN network.
    
    The output ranges between [0,1] and we have 4 rotations available (0, 90, 180, 270).
    """
    angle = max(0, int(outputs[1] * 4 - 1e-6)) * (np.pi / 2.0)

    return module_type, angle


def __add_child(
    body_net: multineat.NeuralNetwork,
    module: __Module,
    attachment_point_tuple: tuple[int, AttachmentPoint],
    grid: NDArray[np.uint8],
) -> __Module | None:
    attachment_index, attachment_point = attachment_point_tuple

    """Here we adjust the forward facing direction, and the position for the new potential module."""
    forward = __rotate(module.forward, module.up, attachment_point.orientation)
    position = __vec3_int(module.position + forward)
    chain_length = module.chain_length + 1

    """If grid cell is occupied, we don't make a child."""
    if grid[tuple(position)] > 0:
        return None

    """Now we adjust the position for the potential new module to fit the attachment point of the parent, 
    additionally we query the CPPN for child type and angle of the child"""
    new_pos = np.array(np.round(position + attachment_point.offset), dtype=np.int64)
    child_type, angle = __evaluate_cppn(body_net, new_pos, chain_length)

    """Here we check whether the CPPN evaluated to place a module and if the module can be set on the parent."""
    can_set = module.module_reference.can_set_child(attachment_index)
    if (child_type is None) or (not can_set):
        return None  # No module will be placed.

    """Now we know we want a child on the parent and we instantiate it, add the position to the grid and adjust the up direction for the new module."""
    child = child_type(angle)
    grid[tuple(position)] += 1
    up = __rotate(module.up, forward, Quaternion.from_eulers([angle, 0, 0]))
    module.module_reference.set_child(child, attachment_index)

    return __Module(position, forward, up, chain_length, child)


def __rotate(a: Vector3, b: Vector3, rotation: Quaternion) -> Vector3:
    """
    Rotates vector a around the axis defined by vector b by an angle defined in the rotation quaternion. Rodrigues' rotation formula is used.

    :param a: Vector a.
    :param b: Vector b.
    :param rotation: The quaternion for rotation.
    :returns: A copy of a, rotated.
    """
    cos_angle: int = int(round(np.cos(rotation.angle)))
    sin_angle: int = int(round(np.sin(rotation.angle)))

    vec: Vector3 = (
        a * cos_angle + sin_angle * b.cross(a) + (1 - cos_angle) * b.dot(a) * b
    )
    return vec


def __vec3_int(vector: Vector3) -> Vector3[np.int_]:
    """
    Cast a Vector3 object to an integer only Vector3.

    :param vector: The vector.
    :return: The integer vector.
    """
    return Vector3(list(map(lambda v: int(round(v)), vector)), dtype=np.int64)


def __visualize_structure(grid: NDArray[np.uint8], ax: plt.Axes) -> None:
    """
    Visualize the structure of the robot's body using Matplotlib.

    :param grid: The 3D grid containing the robot body.
    :param ax: The Matplotlib Axes3D object to draw on.
    """
    ax.clear()
    ax.set_xlabel("X")
    ax.set_ylabel("Y")
    ax.set_zlabel("Z")

    # Get the occupied grid positions
    x, y, z = np.nonzero(grid)

    ax.scatter(x, y, z, c="r", marker="o")
    plt.draw()
    plt.pause(0.5)<|MERGE_RESOLUTION|>--- conflicted
+++ resolved
@@ -38,11 +38,7 @@
     body_net = (
         multineat.NeuralNetwork()
     )  # Instantiate the CPPN network for body construction.
-<<<<<<< HEAD
     genotype.BuildCPPN(body_net)  # Build the CPPN from the genotype of the robot.
-=======
-    genotype.BuildPhenotype(body_net)  # Build the CPPN from the genotype of the robot.
->>>>>>> 4e58ffa0
     to_explore: Queue[__Module] = Queue()  # Queue used to build the robot.
     grid = np.zeros(
         shape=(max_parts * 2 + 1, max_parts * 2 + 1, max_parts * 2 + 1), dtype=np.uint8
@@ -207,4 +203,44 @@
 
     ax.scatter(x, y, z, c="r", marker="o")
     plt.draw()
+    plt.pause(0.5)
+
+
+def __visualize_structure(grid: NDArray[np.uint8], ax: plt.Axes) -> None:
+    """
+    Visualize the structure of the robot's body using Matplotlib.
+
+    :param grid: The 3D grid containing the robot body.
+    :param ax: The Matplotlib Axes3D object to draw on.
+    """
+    ax.clear()
+    ax.set_xlabel("X")
+    ax.set_ylabel("Y")
+    ax.set_zlabel("Z")
+
+    # Get the occupied grid positions
+    x, y, z = np.nonzero(grid)
+
+    ax.scatter(x, y, z, c="r", marker="o")
+    plt.draw()
+    plt.pause(0.5)
+
+
+def __visualize_structure(grid: NDArray[np.uint8], ax: plt.Axes) -> None:
+    """
+    Visualize the structure of the robot's body using Matplotlib.
+
+    :param grid: The 3D grid containing the robot body.
+    :param ax: The Matplotlib Axes3D object to draw on.
+    """
+    ax.clear()
+    ax.set_xlabel("X")
+    ax.set_ylabel("Y")
+    ax.set_zlabel("Z")
+
+    # Get the occupied grid positions
+    x, y, z = np.nonzero(grid)
+
+    ax.scatter(x, y, z, c="r", marker="o")
+    plt.draw()
     plt.pause(0.5)