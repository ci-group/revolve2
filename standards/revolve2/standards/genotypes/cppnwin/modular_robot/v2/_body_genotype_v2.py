--- conflicted
+++ resolved
@@ -136,11 +136,7 @@
     }
     """
 
-<<<<<<< HEAD
-    def develop_body(self, visualize: bool = False) -> BodyV2:
-=======
     def develop_body(self) -> BodyV2:
->>>>>>> d7d3ab65
         """
         Develop the genotype into a modular robot.
 
